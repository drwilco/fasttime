--- conflicted
+++ resolved
@@ -28,30 +28,19 @@
     service::{make_service_fn, service_fn},
     Server,
 };
-<<<<<<< HEAD
+use notify::{watcher, DebouncedEvent, RecursiveMode, Watcher};
 use rustls::internal::pemfile;
 use std::{
     collections::HashMap,
     error::{Error, Error as StdError},
     fs, io,
-    path::PathBuf,
+    path::{Path, PathBuf},
     pin::Pin,
     process::exit,
     str::FromStr,
     sync,
-    time::SystemTime,
-=======
-use notify::{watcher, DebouncedEvent, RecursiveMode, Watcher};
-use std::{
-    collections::HashMap,
-    error::{Error, Error as StdError},
-    fs,
-    path::{Path, PathBuf},
-    process::exit,
-    str::FromStr,
     sync::{mpsc::channel, Arc, RwLock},
     time::{Duration, SystemTime},
->>>>>>> b35ce2ce
 };
 use structopt::StructOpt;
 use tokio::{
@@ -106,16 +95,13 @@
     /// Edge dictionary in dictionary-name:key=value,key=value format
     #[structopt(long, short, parse(try_from_str = parse_dictionary))]
     dictionary: Vec<(String, HashMap<String, String>)>,
-<<<<<<< HEAD
     #[structopt(long)]
     tls_cert: Option<PathBuf>,
     #[structopt(long)]
     tls_key: Option<PathBuf>,
-=======
     /// Watch for changes to .wasm file, reloading application when relevant
     #[structopt(long)]
     watch: bool,
->>>>>>> b35ce2ce
 }
 
 // re-writing uri to add host and authority. fastly requests validate these are present before sending them upstream
@@ -143,7 +129,6 @@
     Ok(req)
 }
 
-<<<<<<< HEAD
 struct HyperAcceptor<'a> {
     acceptor: Pin<Box<dyn Stream<Item = Result<TlsStream<TcpStream>, anyhow::Error>> + 'a>>,
 }
@@ -158,7 +143,8 @@
     ) -> Poll<Option<Result<Self::Conn, Self::Error>>> {
         Pin::new(&mut self.acceptor).poll_next(cx)
     }
-=======
+}
+
 fn load_module(
     engine: &Engine,
     file: impl AsRef<Path>,
@@ -188,7 +174,6 @@
     engine: Engine,
     backend: Backend,
     dictionary: Dictionary,
->>>>>>> b35ce2ce
 }
 
 async fn run(opts: Opts) -> Result<(), BoxError> {
@@ -197,20 +182,22 @@
         port,
         backend,
         dictionary,
-<<<<<<< HEAD
         tls_cert,
         tls_key,
-=======
         watch,
->>>>>>> b35ce2ce
     } = opts;
     let engine = Engine::default();
 
     let module = load_module(&engine, &wasm, true)?;
 
     let addr = ([127, 0, 0, 1], port).into();
-<<<<<<< HEAD
-    let state = (module, engine, backend.clone(), dictionary.clone());
+    let state = Arc::new(RwLock::new(State {
+        module,
+        engine: engine.clone(),
+        backend: backend.clone(),
+        dictionary: dictionary.clone(),
+    }));
+    let moved_state = state.clone();
 
     match (tls_cert, tls_key) {
         (Some(cert), Some(key)) => {
@@ -249,39 +236,22 @@
                 acceptor: incoming_tls_stream,
             })
             .serve(make_service_fn(move |conn: &TlsStream<TcpStream>| {
-                let state = state.clone();
+                let state = moved_state.clone();
                 let client_ip = conn
                     .get_ref()
                     .0
                     .peer_addr()
                     .expect("Unable to client network address")
                     .ip();
-=======
-    let state = State {
-        module,
-        engine: engine.clone(),
-        backend: backend.clone(),
-        dictionary: dictionary.clone(),
-    };
-    // Arc because we'll be using it in multiple threads, RwLock because we only
-    // write to it when we're updating the module.
-    let state = Arc::new(RwLock::new(state));
-    let moved_state = state.clone();
-    let server = Server::try_bind(&addr)?.serve(make_service_fn(move |conn: &AddrStream| {
-        let state = moved_state.clone();
-        let client_ip = conn.remote_addr().ip();
-        async move {
-            Ok::<_, anyhow::Error>(service_fn(move |req| {
-                let State {
-                    module,
-                    engine,
-                    backend,
-                    dictionary,
-                } = state.read().unwrap().clone();
->>>>>>> b35ce2ce
                 async move {
                     Ok::<_, anyhow::Error>(service_fn(move |req| {
-                        let (module, engine, backend, dictionary) = state.clone();
+                        let State {
+                            module,
+                            engine,
+                            backend,
+                            dictionary,
+                        } = state.read().unwrap().clone();
+
                         async move {
                             Ok::<Response<hyper::Body>, anyhow::Error>(
                                 spawn_blocking(move || {
@@ -326,11 +296,16 @@
         _ => {
             let server =
                 Server::try_bind(&addr)?.serve(make_service_fn(move |conn: &AddrStream| {
-                    let state = state.clone();
+                    let state = moved_state.clone();
                     let client_ip = conn.remote_addr().ip();
                     async move {
                         Ok::<_, anyhow::Error>(service_fn(move |req| {
-                            let (module, engine, backend, dictionary) = state.clone();
+                            let State {
+                                module,
+                                engine,
+                                backend,
+                                dictionary,
+                            } = state.read().unwrap().clone();
                             async move {
                                 Ok::<Response<hyper::Body>, anyhow::Error>(
                                     spawn_blocking(move || {
@@ -374,18 +349,12 @@
         }
     };
 
-<<<<<<< HEAD
-    // server.await?;
-=======
     // assign to something to prevent watch resources from being dropped
     let _watcher = if watch {
         Some(monitor(&wasm, engine, state)?)
     } else {
         None
     };
-
-    server.await?;
->>>>>>> b35ce2ce
 
     Ok(())
 }
