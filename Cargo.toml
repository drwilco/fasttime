--- conflicted
+++ resolved
@@ -27,11 +27,8 @@
 serde_json = "1.0"
 serde = { version = "1.0", features = ["derive"] }
 woothee = "0.11"
-<<<<<<< HEAD
 futures-util = "0.3"
-=======
 notify = "4.0.15"
 
 [dev-dependencies]
-lazy_static = "1.4"
->>>>>>> b35ce2ce
+lazy_static = "1.4"